--- conflicted
+++ resolved
@@ -1,16 +1,8 @@
 /* External dependencies */
 import { Injectable } from '@angular/core';
-<<<<<<< HEAD
 import { InAppBrowser, InAppBrowserEvent } from '@ionic-native/in-app-browser/ngx';
 import { HttpClient, HttpHeaders, HttpParams, HttpErrorResponse } from '@angular/common/http';
-import { Observable } from 'rxjs/Observable';
-import { Observer } from 'rxjs/Observer';
-import { ReplaySubject } from 'rxjs/ReplaySubject';
-=======
-import { HttpClient, HttpHeaders, HttpParams, HttpErrorResponse } from '@angular/common/http';
 import { Observer, Observable, ReplaySubject } from 'rxjs';
-import { InAppBrowser, InAppBrowserEvent } from '@ionic-native/in-app-browser/ngx';
->>>>>>> 9f847abd
 
 /* Imports from this module (in same directory) */
 import {
@@ -82,17 +74,11 @@
           isSubset(event.url, ('http://' + loginRequest.ssoConfig.ssoUrls.tokenUrl));
       },
       action: (event, loginRequest, observer) => {
-<<<<<<< HEAD
         if (
           event && event.url
           && isSubset(event.url, loginRequest.ssoConfig.ssoUrls.tokenUrl)
           || isSubset(event.url, ('http://' + loginRequest.ssoConfig.ssoUrls.tokenUrl))
         ) {
-=======
-        if (isSubset(event.url, loginRequest.ssoConfig.ssoUrls.tokenUrl) ||
-          isSubset(event.url, ('http://' + loginRequest.ssoConfig.ssoUrls.tokenUrl))) {
->>>>>>> 9f847abd
-
           let token = event.url;
           token = token.replace('http://', '');
           token = token.replace(loginRequest.ssoConfig.ssoUrls.tokenUrl, '');
@@ -135,11 +121,7 @@
         const testForLoginForm = '$("form#login").length;';
         const length = await loginRequest.ssoConfig.browser.executeScript({ code: testForLoginForm });
 
-<<<<<<< HEAD
         if (length && length[0] >= 1) {
-=======
-        if (length[0] >= 1) {
->>>>>>> 9f847abd
           debug('[ssoLogin] Login form present');
 
           // Create code for executing login in browser
@@ -232,22 +214,12 @@
       );
     }
 
-<<<<<<< HEAD
     const rs = new ReplaySubject<any>();
 
     new Observable(
       observer => {
         for (const event in this.ssoBrowserEvents) {
           if (event) {
-=======
-    const rs = new ReplaySubject<ISession>();
-
-    // tslint:disable-next-line: deprecation
-    Observable.create(
-      observer => {
-        for (const event in this.ssoBrowserEvents) {
-          if (this.ssoBrowserEvents.hasOwnProperty(event)) {
->>>>>>> 9f847abd
             loginRequest.ssoConfig.browser.on(this.ssoBrowserEvents[event]).subscribe(
               (eventRes: InAppBrowserEvent) => {
                 this.handleSsoEvent(eventRes, loginRequest, observer);
@@ -293,11 +265,7 @@
     const url: string = loginConfig.moodleLoginEndpoint;
 
     const headers: HttpHeaders = new HttpHeaders()
-<<<<<<< HEAD
-      .append('Authorization',       loginConfig.accessToken);
-=======
       .append('Authorization',       loginConfig.authHeader.accessToken);
->>>>>>> 9f847abd
 
     const params: HttpParams = new HttpParams({encoder: new WebHttpUrlEncodingCodec()})
       .append('username',           credentials.username)
@@ -311,13 +279,8 @@
       (response: ICredentialsLoginResponse) => {
         if (response.token) {
           rs.next({
-<<<<<<< HEAD
-            credentials:  credentials,
             token:        response.token,
             timestamp:    new Date()
-=======
-            token:        response.token
->>>>>>> 9f847abd
           });
           rs.complete();
         } else {
@@ -348,11 +311,7 @@
       .append('Content-Type',     loginConfig.contentType);
 
     const params: HttpParams = new HttpParams({encoder: new WebHttpUrlEncodingCodec()})
-<<<<<<< HEAD
       .append('grant_type',       loginConfig.grantType_password)
-=======
-      .append('grant_type',       loginConfig.grantType)
->>>>>>> 9f847abd
       .append('username',         credentials.username)
       .append('password',         credentials.password)
       .append('scope',            loginConfig.scope);
@@ -365,14 +324,9 @@
         // create session object with access_token as token, but also attach
         // the whole response in case it's needed
         rs.next({
-<<<<<<< HEAD
-          credentials:      credentials,
           token:            response.access_token,
           oidcTokenObject:  response,
           timestamp:        new Date()
-=======
-          token:            response.access_token
->>>>>>> 9f847abd
         });
         rs.complete();
       },
@@ -380,7 +334,6 @@
         // Authentication error
         // TODO: Add typing for errors?
         if (error.status = 401) {
-<<<<<<< HEAD
           rs.error({reason: ELoginErrors.AUTHENTICATION});
         }
       }
@@ -464,8 +417,6 @@
         console.log(error);
         // Authentication error
         if (error.status = 401) {
-=======
->>>>>>> 9f847abd
           rs.error({reason: ELoginErrors.AUTHENTICATION});
         }
       }
