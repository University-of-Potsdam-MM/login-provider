import { InAppBrowserEvent, InAppBrowserObject } from '@ionic-native/in-app-browser/ngx';
import { Observer } from 'rxjs/Observer';

/** Defines a LoginProvider, not that much right now, but can't hurt */
// tslint:disable-next-line: no-empty-interface
export interface ILoginProvider {

}

/** Errors that will be used by LoginProvider */
export enum ELoginErrors {
  AUTHENTICATION, TECHNICAL, NETWORK, UNKNOWN_METHOD, UNKNOWN_ERROR
}

/** Defines a LoginRequest that is given to each login method */
export interface ILoginRequest {
  credentials: ICredentials;
  // TODO: would be nice to unify the loginConfigs somehow, like:
  // loginConfig:ILoginConfig_SSO|ILoginConfig_OIDC|ILoginConfig_OIDC;
  loginAttemptStarted: boolean;
  ssoConfig?: ILoginConfig_SSO;
  oidcConfig?: ILoginConfig_OIDC;
  credentialsConfig?: ILoginConfig_Credentials;
}

/** Single action that can be triggered by an SSO browser event */
export interface IAction {
  event: string;
  condition(event: InAppBrowserEvent, loginRequest: ILoginRequest): boolean;
  action(event: InAppBrowserEvent, loginRequest: ILoginRequest, observer: Observer<ISession>): void;
}

/** Server response for ordinary credentials login */
export interface ICredentialsLoginResponse {
  token?: string;
}

/** Server response for OIDC login */
export interface IOIDCLoginResponse {
  access_token: string;
  refresh_token: string;
  scope: string;
  id_token?: string;
  token_type: string;
  expires_in: number;
}


/** Server response for OIDC user information */
export interface IOIDCUserInformationResponse {
  sub: string;
  name: string;
  given_name: string;
  family_name: string;
  email: string;
}



/** Credentials used for logging in */
export interface ICredentials {
  username: string;
  password: string;
}

/** Interface for the session to be saved in storage */
export interface ISession {
<<<<<<< HEAD
  credentials: ICredentials;
  token: string;
  timestamp?: Date;
  oidcTokenObject?: IOIDCLoginResponse;
}

export interface IOIDCRefreshResponseObject {
  timestamp: Date;
  oidcTokenObject: IOIDCLoginResponse;
=======
  token: string;
  courseID?: string;
  courseName?: string;
  courseFac?: string;
  hexColor?: string;
  isHidden?: boolean;
  credentials?: ICredentials;
  oidcTokenObject?: IOIDCLoginResponse;
>>>>>>> 9f847abd
}

/* ~~~ config ~~~ */

/* SSO */
// tslint:disable-next-line: class-name
export interface ILoginConfig_SSO {
  browser: InAppBrowserObject;
  method: string;
  ssoUrls: ISSOUrls;
}

export interface ISSOUrls {
  loginUrl: string;
  pluginUrl: string;
  tokenUrl: string;
  idpBaseUrl: string;
  idpUrl: string;
  attributeReleaseUrl: string;
  pluginUrlParams: IPluginUrlParams;
}

export interface IPluginUrlParams {
  service: string;
  passport: string;
}

export interface AccessToken {
  accessToken: string;
}

/* Credentials */
// tslint:disable-next-line: class-name
export interface ILoginConfig_Credentials {
  moodleLoginEndpoint: string;
<<<<<<< HEAD
  accessToken: string;
  service: string;
  moodlewsrestformat: string;
=======
  moodlewsrestformat: string;
  service: string;
  authHeader: AccessToken;
>>>>>>> 9f847abd
}

/* OIDC */
// tslint:disable-next-line: class-name
export interface ILoginConfig_OIDC {
  tokenUrl: string;
<<<<<<< HEAD
  userInformationUrl: string;
  accessToken: string;
  contentType: string;
  grantType_password: string;
  grantType_refresh: string;
  scope: string;
  userInfoParams: IUserInfoParams;
}

export interface IUserInfoParams {
  schema: string;
=======
  accessToken: string;
  contentType: string;
  grantType: string;
  scope: string;
>>>>>>> 9f847abd
}
<|MERGE_RESOLUTION|>--- conflicted
+++ resolved
@@ -65,26 +65,21 @@
 
 /** Interface for the session to be saved in storage */
 export interface ISession {
-<<<<<<< HEAD
-  credentials: ICredentials;
   token: string;
+  credentials?: ICredentials;
   timestamp?: Date;
   oidcTokenObject?: IOIDCLoginResponse;
+  // Reflect.UP v7+
+  courseID?: string;
+  courseName?: string;
+  courseFac?: string;
+  hexColor?: string;
+  isHidden?: boolean;
 }
 
 export interface IOIDCRefreshResponseObject {
   timestamp: Date;
   oidcTokenObject: IOIDCLoginResponse;
-=======
-  token: string;
-  courseID?: string;
-  courseName?: string;
-  courseFac?: string;
-  hexColor?: string;
-  isHidden?: boolean;
-  credentials?: ICredentials;
-  oidcTokenObject?: IOIDCLoginResponse;
->>>>>>> 9f847abd
 }
 
 /* ~~~ config ~~~ */
@@ -120,37 +115,24 @@
 // tslint:disable-next-line: class-name
 export interface ILoginConfig_Credentials {
   moodleLoginEndpoint: string;
-<<<<<<< HEAD
-  accessToken: string;
-  service: string;
-  moodlewsrestformat: string;
-=======
   moodlewsrestformat: string;
   service: string;
   authHeader: AccessToken;
->>>>>>> 9f847abd
 }
 
 /* OIDC */
 // tslint:disable-next-line: class-name
 export interface ILoginConfig_OIDC {
   tokenUrl: string;
-<<<<<<< HEAD
-  userInformationUrl: string;
   accessToken: string;
   contentType: string;
+  scope: string;
   grantType_password: string;
-  grantType_refresh: string;
-  scope: string;
-  userInfoParams: IUserInfoParams;
+  grantType_refresh?: string;
+  userInfoParams?: IUserInfoParams;
+  userInformationUrl?: string;  
 }
 
 export interface IUserInfoParams {
   schema: string;
-=======
-  accessToken: string;
-  contentType: string;
-  grantType: string;
-  scope: string;
->>>>>>> 9f847abd
 }
